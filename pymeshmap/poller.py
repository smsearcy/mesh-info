"""Main module for getting information from nodes on an AREDN mesh network.

Provides `asyncio` functions for crawling the network and polling the nodes.
Defines data classes for modeling the network information independent of the database
models because there might be parsed values that are not ready to be stored yet.

Throughout this module there are references to OLSR (Optimized Link State Routing)
but what is really meant is the OLSR daemon that runs on wireless node in the mesh.

"""

from __future__ import annotations

import asyncio
import enum
import json
import re
import time
from collections import defaultdict
from typing import (
    AsyncIterable,
    AsyncIterator,
    Awaitable,
    DefaultDict,
    Dict,
    List,
    NamedTuple,
    Optional,
    Tuple,
    Union,
)

import aiohttp
import attr
from loguru import logger

<<<<<<< HEAD
from .aredn import SystemInfo, load_system_info
=======
from . import aredn
from .config import AppConfig
>>>>>>> 7f825726


@attr.s(auto_attribs=True)
class Poller:
    """Class to handle polling the network nodes and links.

    Mainly this is so we can initialize it with the configuration settings and then
    call them later.

    """

    local_node: str = "localnode.local.mesh"
    max_connections: int = 50
    connect_timeout: int = 20
    read_timeout: int = 20
    total_timeout: Optional[int] = None

    @classmethod
    def from_config(cls, config: AppConfig.Poller) -> Poller:
        return cls(
            local_node=config.node,
            max_connections=config.max_connections,
            connect_timeout=config.connect_timeout,
            read_timeout=config.read_timeout,
        )

    async def network_info(self) -> NetworkInfo:
        """Helper function to query node and link information asynchronously.

        Returns:
            Named tuple with a list of all the nodes successfully queried,
            a list of the links on the network,
            and a dictionary of errors keyed by the IP address.

        """

        node_task = asyncio.create_task(self.network_nodes())
        # without a 1 second sleep here only one task was able to get data from OLSR
        # (but I'm on a small network)
        # if only one task can access that daemon at once then these will need to happen
        # sequentially (fortunately the links process is super fast)
        await asyncio.sleep(1)
        link_task = asyncio.create_task(self.network_links())

        nodes: NetworkNodes = await node_task
        links: List[LinkInfo] = await link_task

        return NetworkInfo(nodes.nodes, links, nodes.errors)

    async def network_nodes(self) -> NetworkNodes:
        """Asynchronously gets information for all the nodes on the network.

        Getting a list of the nodes is done via connecting to the OLSR

        Returns:
            Named tuple with a list of all the nodes successfully queried and
            a dictionary of errors keyed by the IP address.

        """
        start_time = time.monotonic()

        tasks: List[Awaitable] = []
        connector = aiohttp.TCPConnector(limit=self.max_connections)
        timeout = aiohttp.ClientTimeout(
            total=self.total_timeout,
            sock_connect=self.connect_timeout,
            sock_read=self.read_timeout,
        )
        async with aiohttp.ClientSession(
            timeout=timeout, connector=connector
        ) as session:
            olsr_records = _query_olsr(self.local_node)
            async for node_address in _get_node_addresses(olsr_records):
                logger.debug("Creating task to poll {}", node_address)
                task = asyncio.create_task(poll_node(session, node_address))
                tasks.append(task)

            # collect all the results in a single list
            node_details: List[NodeResult] = await asyncio.gather(
                *tasks, return_exceptions=True
            )

        crawler_finished = time.monotonic()
        logger.info("Querying nodes took {:.2f} seconds", crawler_finished - start_time)

        nodes = []
        errors = {}
        count: DefaultDict[str, int] = defaultdict(int)
        for node in node_details:
            count["total"] += 1
            if isinstance(node, Exception):
                # this shouldn't happen but just in case
                count["exceptions"] += 1
                logger.error("Unhandled exception polling a node: {!r}", node)
                continue
            if isinstance(node.result, NodeError):
                # this error would have already been logged
                count["errors (total)"] += 1
                count[f"errors ({node.result!s})"] += 1
                errors[node.ip_address] = (node.result, node.raw_response)
                continue
            count["successes"] += 1
            nodes.append(node.result)

        logger.info("Network nodes summary: {}", dict(count))
        return NetworkNodes(nodes, errors)

    async def network_links(self) -> List[LinkInfo]:
        """Asynchronously gets information about all links between nodes in the network.

        This is rather simple because all that information is available
        from the OLSR daemon running on the local node.
        Since this function does not need to crawl the network
        there is less need to be asynchronous
        but this way we can re-use a single OLSR query function

        Returns:
            List of `LinkInfo` data classes for each unique link in the network.

        """

        olsr_records = _query_olsr(self.local_node)
        links = [link async for link in _get_node_links(olsr_records)]
        logger.info("Network link count: {}", len(links))
        return links


class NetworkInfo(NamedTuple):
    """Combined results of querying the nodes and links on the network.

    Errors are stored as a dictionary, indexed by the IP address and storing the error
    and any message in a tuple.

    """

    nodes: List[SystemInfo]
    links: List[LinkInfo]
    errors: Dict[str, Tuple[NodeError, str]]


class NetworkNodes(NamedTuple):
    """Results of querying the nodes on the network.

    Errors are stored as a dictionary, indexed by the IP address and storing the error
    and any message in a tuple.

    """

    nodes: List[SystemInfo]
    errors: Dict[str, Tuple[NodeError, str]]


class NodeError(enum.Enum):
    """Enumerates possible errors when polling a node."""

    INVALID_RESPONSE = enum.auto()
    PARSE_ERROR = enum.auto()
    CONNECTION_ERROR = enum.auto()
    HTTP_ERROR = enum.auto()
    TIMEOUT_ERROR = enum.auto()

    def __str__(self):
        if "HTTP" in self.name:
            # keep the acronym all uppercase
            return "HTTP Error"
        return self.name.replace("_", " ").title()


class NodeResult(NamedTuple):
    """Results from polling a single node."""

    ip_address: str
    result: Union[SystemInfo, NodeError]
    raw_response: str


<<<<<<< HEAD
=======
@attr.s(auto_attribs=True, slots=True)
class Interface:
    """Data class to represent the individual interfaces on a node."""

    name: str
    mac_address: str
    ip_address: Optional[str] = None

    @classmethod
    def from_json(cls, raw_data: Dict[str, str]) -> Interface:
        return cls(
            name=raw_data["name"],
            # some tunnel interfaces lack a MAC address
            mac_address=raw_data.get("mac", ""),
            ip_address=raw_data.get("ip") if raw_data.get("ip") != "none" else None,
        )


@attr.s(auto_attribs=True, slots=True)
class Service:
    """Data class to represent the individual services on a node."""

    name: str
    protocol: str
    link: str

    @classmethod
    def from_json(cls, raw_data: Dict[str, str]) -> Service:
        return cls(
            name=raw_data["name"], protocol=raw_data["protocol"], link=raw_data["link"]
        )


@attr.s(slots=True)
class SystemInfo:
    """Data class to represent the node data from 'sysinfo.json'.

    Data that is directly retrieved from the node is stored in this class
    and "derived" data is then determined at runtime via property attributes
    (e.g. the wireless adaptor and band information).

    The network interfaces are represented by a dictionary,
    indexed by the interface name.

    For string values, missing data is typically stored as an empty string,
    particularly if an empty string would not be a valid value (e.g. SSID).
    If there is a situation in which missing/unknown values need to be distinguished
    from empty strings then `None` would be appropriate.
    In a case like node description it is an optional value
    so I see no need for "Unknown"/`None`.

    """

    node_name: str = attr.ib()
    api_version: str = attr.ib()
    grid_square: str = attr.ib()
    latitude: Optional[float] = attr.ib()
    longitude: Optional[float] = attr.ib()
    interfaces: Dict[str, Interface] = attr.ib()
    ssid: str = attr.ib()
    channel: str = attr.ib()
    channel_bandwidth: str = attr.ib()
    model: str = attr.ib()
    board_id: str = attr.ib()
    firmware_version: str = attr.ib()
    firmware_manufacturer: str = attr.ib()
    active_tunnel_count: int = attr.ib()
    tunnel_installed: bool = attr.ib()
    services: List[Service] = attr.ib()
    services_json: List[Dict] = attr.ib()
    status: str = attr.ib()
    source_json: Dict = attr.ib()
    description: str = attr.ib(default="")
    frequency: str = attr.ib(default="")
    up_time: str = attr.ib(default="")
    load_averages: Optional[List[float]] = attr.ib(default=None)

    @property
    def lan_ip_address(self) -> str:
        iface_names = ["br-lan", "eth0", "eth0.0"]
        for iface in iface_names:
            if iface not in self.interfaces or not self.interfaces[iface].ip_address:
                continue
            return self.interfaces[iface].ip_address or ""
        return ""

    @property
    def wifi_interface(self) -> Optional[Interface]:
        """Get the active wireless interface."""
        # is it worth using cached_property?
        iface_names = ["wlan0", "wlan1", "eth0.3975", "eth1.3975"]
        for iface in iface_names:
            if iface not in self.interfaces or not self.interfaces[iface].ip_address:
                continue
            return self.interfaces[iface]
        else:
            logger.warning("{}: failed to identify wireless interface", self.node_name)
            return None

    @property
    def wifi_ip_address(self) -> str:
        return getattr(self.wifi_interface, "ip_address", "")

    @property
    def wifi_mac_address(self) -> str:
        return getattr(self.wifi_interface, "mac_address", "").replace(":", "").lower()

    @property
    def band(self) -> str:
        if self.status != "on":
            return ""
        if self.board_id in aredn.NINE_HUNDRED_MHZ_BOARDS:
            return "900MHz"
        elif self.channel in aredn.TWO_GHZ_CHANNELS:
            return "2GHz"
        elif self.channel in aredn.THREE_GHZ_CHANNELS:
            return "3GHZ"
        elif self.channel in aredn.FIVE_GHZ_CHANNELS:
            return "5GHz"
        else:
            return "Unknown"

    def __str__(self):
        return f"{self.node_name} ({self.wifi_ip_address})"


>>>>>>> 7f825726
@attr.s(slots=True, auto_attribs=True)
class LinkInfo:
    """OLSR link information measuring the cost between nodes."""

    source: str
    destination: str
    cost: float

    @classmethod
    def from_strings(cls, source: str, destination: str, label: str) -> LinkInfo:
        cost = 99.99 if label == "INFINITE" else float(label)
        return cls(source, destination, cost)

    def __str__(self):
        return f"{self.source} -> {self.destination} ({self.cost})"


<<<<<<< HEAD
=======
def _load_node_data(json_data: Dict[str, Any]) -> SystemInfo:
    """Convert data from `sysinfo.json` into a dataclass.

    Any exceptions due to parsing errors are passed to the caller.
    Extra/unknown fields in the source data are ignored.

    Args:
        json_data: Python dictionary loaded from the JSON data.

    Returns:
        Data class with information about the node.

    """

    interfaces = [
        Interface.from_json(iface_data) for iface_data in json_data["interfaces"]
    ]

    # create a dictionary with all the parameters due to the number
    # and variance between API versions
    data = {
        "node_name": json_data["node"],
        "api_version": json_data["api_version"],
        "grid_square": json_data["grid_square"],
        "latitude": float(json_data["lat"]) if json_data["lat"] else None,
        "longitude": float(json_data["lon"]) if json_data["lon"] else None,
        "interfaces": {iface.name: iface for iface in interfaces},
        "services": [
            Service.from_json(service_data)
            for service_data in json_data.get("services_local", [])
        ],
        "services_json": json_data.get("services_local", []),
        "source_json": json_data,
    }

    # generally newer versions add data in nested dictionaries
    # sometimes that data was present at the root level in older versions

    if "sysinfo" in json_data:
        data["up_time"] = json_data["sysinfo"]["uptime"]
        data["load_averages"] = [float(load) for load in json_data["sysinfo"]["loads"]]

    if "meshrf" in json_data:
        meshrf = json_data["meshrf"]
        data["status"] = meshrf.get("status", "on")
        #
        data["ssid"] = meshrf.get("ssid", "")
        data["channel"] = meshrf.get("channel", "")
        data["channel_bandwidth"] = meshrf.get("chanbw", "")
        data["frequency"] = meshrf.get("freq", "")
    else:
        data["ssid"] = json_data["ssid"]
        data["channel"] = json_data["channel"]
        data["channel_bandwidth"] = json_data["chanbw"]
        data["status"] = "on"

    if "node_details" in json_data:
        details = json_data["node_details"]
        data["description"] = html.unescape(details.get("description", ""))
        data["firmware_version"] = details["firmware_version"]
        data["firmware_manufacturer"] = details["firmware_mfg"]
        data["model"] = details["model"]
        data["board_id"] = details["model"]
    else:
        data["firmware_version"] = json_data["firmware_version"]
        data["firmware_manufacturer"] = json_data["firmware_mfg"]
        data["model"] = json_data["model"]
        data["board_id"] = json_data["model"]

    if "tunnels" in json_data:
        tunnels = json_data["tunnels"]
        data["active_tunnel_count"] = int(tunnels["active_tunnel_count"])
        data["tunnel_installed"] = tunnels["tunnel_installed"]
    else:
        data["active_tunnel_count"] = int(json_data["active_tunnel_count"])
        # "tunnel_installed" is a string in API 1.0
        if isinstance(json_data["tunnel_installed"], bool):
            data["tunnel_installed"] = json_data["tunnel_installed"]
        else:
            data["tunnel_installed"] = json_data["tunnel_installed"].lower() == "true"

    return SystemInfo(**data)


>>>>>>> 7f825726
async def _query_olsr(host_name: str, port: int = 2004) -> AsyncIterator[str]:
    """Asynchronously yield lines from OLSR routing daemon.

    This was separated into its own function both for testing purposes and because it
    is used by several different processes because the local OLSR daemon has a lot
    of information about the mesh network.

    Args:
        host_name: Name of host to connect to
        port: Port to connect to

    Yields:
        Each line in the OLSR output, converted to UTF-8 and trailing newline removed

    """
    logger.trace("Connecting to OLSR daemon {}:{}", host_name, port)
    try:
        reader, writer = await asyncio.open_connection(host_name, port)
    except OSError as e:
        # Connection errors subclass `OSError`
        logger.error("Failed to connect to {}:{} ({!s})", host_name, port, e)
        return

    while True:
        line_bytes = await reader.readline()
        if not line_bytes:
            break
        yield line_bytes.decode("utf-8").rstrip()

    writer.close()
    await writer.wait_closed()


async def _get_node_addresses(olsr_records: AsyncIterable[str]) -> AsyncIterator[str]:
    """Process OLSR records, yielding the IP addresses of nodes in the network.

    Based on `wxc_netcat()` in MeshMap the only lines we are interested in
    (when getting the node list)
    are the ones that look (generally) like this
    (sometimes the second address is a CIDR address):

        "10.32.66.190" -> "10.80.213.95"[label="1.000"];

    """
    count: DefaultDict[str, int] = defaultdict(int)
    # node could show up multiple times so save the ones we've seen
    nodes_returned = set()
    node_regex = re.compile(r"^\"(\d{2}\.\d{1,3}\.\d{1,3}\.\d{1,3})\" -> \"\d+")

    async for line in olsr_records:
        count["lines processed"] += 1

        match = node_regex.match(line)
        if not match:
            count["lines skipped"] += 1
            continue
        logger.trace(line)
        node_address = match.group(1)
        if node_address in nodes_returned:
            count["duplicate node"] += 1
            continue
        nodes_returned.add(node_address)
        count["nodes returned"] += 1
        yield node_address

    logger.info("OLSR Node Statistics: {}", dict(count))
    if count["nodes returned"] == 0:
        logger.warning(
            "Failed to find any nodes in {:,d} lines of OLSR data.",
            count["lines processed"],
        )

    return


async def poll_node(session: aiohttp.ClientSession, node_address: str) -> NodeResult:
    """Query a node via HTTP to get the information about that node.

    Args:
        session: aiohttp session object (docs recommend to pass around single object)
        node_address: IP address of the node to query

    Returns:
        Named tuple with the IP address,
        result of either `SystemInfo` or `NodeError`,
        and the raw response string.

    """

    logger.debug("{} begin polling...", node_address)

    params = {"services_local": 1}

    try:
        async with session.get(
            f"http://{node_address}:8080/cgi-bin/sysinfo.json", params=params
        ) as resp:
            status = resp.status
            response = await resp.read()
            # copy and pasting Unicode seems to create an invalid description
            # example we had was b"\xb0" for a degree symbol
            response_text = response.decode("utf-8", "replace")
    except asyncio.TimeoutError as e:
        # catch this first, because some exceptions use multiple inheritance
        logger.error("{}: {}", node_address, e)
        return NodeResult(node_address, NodeError.TIMEOUT_ERROR, "Timeout error")
    except aiohttp.ClientError as e:
        logger.error("{}: {}", node_address, e)
        return NodeResult(node_address, NodeError.CONNECTION_ERROR, str(e))
    except Exception as e:
        logger.error("{}: Unknown error connecting: {!r}", node_address, e)
        return NodeResult(node_address, NodeError.CONNECTION_ERROR, str(e))

    if status != 200:
        message = f"{status}: {response_text}"
        logger.error("{}: HTTP error {}", node_address, message)
        return NodeResult(node_address, NodeError.HTTP_ERROR, message)

    try:
        json_data = json.loads(response_text)
    except json.JSONDecodeError as e:
        logger.error("{}: Invalid JSON response: {}", node_address, e)
        return NodeResult(node_address, NodeError.INVALID_RESPONSE, response_text)

    try:
        node_info = load_system_info(json_data)
    except Exception as e:
        logger.error("{}: Parsing node information failed: {}", node_address, e)
        return NodeResult(node_address, NodeError.PARSE_ERROR, response_text)

    logger.success("Finished polling {}", node_info)
    return NodeResult(node_address, node_info, response_text)


async def _get_node_links(olsr_records: AsyncIterable[str]) -> AsyncIterator[LinkInfo]:
    """Process OLSR records, yielding the link information between nodes in the network.

    Based on `wxc_netcat()` in MeshMap the only lines we are interested in
    (when getting the node list)
    are the ones that look like this:

        "10.32.66.190" -> "10.80.213.95"[label="1.000"];

    Records where the second address is in CIDR notation and the label is "HNA" should
    be excluded via a regular expression for the above.

    Args:
        olsr_records: Asynchronous iterable of lines from the

    Yields:


    """
    count: DefaultDict[str, int] = defaultdict(int)
    # apparently there have been issues with duplicate links
    # so track the ones that have been returned
    links_returned = set()
    link_regex = re.compile(
        r"^\"(10\.\d{1,3}\.\d{1,3}\.\d{1,3})\" -> "
        r"\"(10\.\d{1,3}\.\d{1,3}\.\d{1,3})\"\[label=\"(.+?)\"\];"
    )

    async for line in olsr_records:
        count["lines processed"] += 1

        match = link_regex.match(line)
        if not match:
            count["lines skipped"] += 1
            continue
        logger.trace(line)
        source_node = match.group(1)
        destination_node = match.group(2)
        label = match.group(3)
        if (source_node, destination_node) in links_returned:
            logger.debug("Duplicate link: {}", (source_node, destination_node, label))
            count["duplicate link"] += 1
            continue
        links_returned.add((source_node, destination_node))
        count["links returned"] += 1
        yield LinkInfo.from_strings(source_node, destination_node, label)

    logger.info("OLSR Link Statistics: {}", dict(count))
    if count["links returned"] == 0:
        logger.warning(
            "Failed to find any links in {:,d} lines of OLSR data.",
            count["lines processed"],
        )

    return<|MERGE_RESOLUTION|>--- conflicted
+++ resolved
@@ -34,12 +34,8 @@
 import attr
 from loguru import logger
 
-<<<<<<< HEAD
 from .aredn import SystemInfo, load_system_info
-=======
-from . import aredn
 from .config import AppConfig
->>>>>>> 7f825726
 
 
 @attr.s(auto_attribs=True)
@@ -216,135 +212,6 @@
     raw_response: str
 
 
-<<<<<<< HEAD
-=======
-@attr.s(auto_attribs=True, slots=True)
-class Interface:
-    """Data class to represent the individual interfaces on a node."""
-
-    name: str
-    mac_address: str
-    ip_address: Optional[str] = None
-
-    @classmethod
-    def from_json(cls, raw_data: Dict[str, str]) -> Interface:
-        return cls(
-            name=raw_data["name"],
-            # some tunnel interfaces lack a MAC address
-            mac_address=raw_data.get("mac", ""),
-            ip_address=raw_data.get("ip") if raw_data.get("ip") != "none" else None,
-        )
-
-
-@attr.s(auto_attribs=True, slots=True)
-class Service:
-    """Data class to represent the individual services on a node."""
-
-    name: str
-    protocol: str
-    link: str
-
-    @classmethod
-    def from_json(cls, raw_data: Dict[str, str]) -> Service:
-        return cls(
-            name=raw_data["name"], protocol=raw_data["protocol"], link=raw_data["link"]
-        )
-
-
-@attr.s(slots=True)
-class SystemInfo:
-    """Data class to represent the node data from 'sysinfo.json'.
-
-    Data that is directly retrieved from the node is stored in this class
-    and "derived" data is then determined at runtime via property attributes
-    (e.g. the wireless adaptor and band information).
-
-    The network interfaces are represented by a dictionary,
-    indexed by the interface name.
-
-    For string values, missing data is typically stored as an empty string,
-    particularly if an empty string would not be a valid value (e.g. SSID).
-    If there is a situation in which missing/unknown values need to be distinguished
-    from empty strings then `None` would be appropriate.
-    In a case like node description it is an optional value
-    so I see no need for "Unknown"/`None`.
-
-    """
-
-    node_name: str = attr.ib()
-    api_version: str = attr.ib()
-    grid_square: str = attr.ib()
-    latitude: Optional[float] = attr.ib()
-    longitude: Optional[float] = attr.ib()
-    interfaces: Dict[str, Interface] = attr.ib()
-    ssid: str = attr.ib()
-    channel: str = attr.ib()
-    channel_bandwidth: str = attr.ib()
-    model: str = attr.ib()
-    board_id: str = attr.ib()
-    firmware_version: str = attr.ib()
-    firmware_manufacturer: str = attr.ib()
-    active_tunnel_count: int = attr.ib()
-    tunnel_installed: bool = attr.ib()
-    services: List[Service] = attr.ib()
-    services_json: List[Dict] = attr.ib()
-    status: str = attr.ib()
-    source_json: Dict = attr.ib()
-    description: str = attr.ib(default="")
-    frequency: str = attr.ib(default="")
-    up_time: str = attr.ib(default="")
-    load_averages: Optional[List[float]] = attr.ib(default=None)
-
-    @property
-    def lan_ip_address(self) -> str:
-        iface_names = ["br-lan", "eth0", "eth0.0"]
-        for iface in iface_names:
-            if iface not in self.interfaces or not self.interfaces[iface].ip_address:
-                continue
-            return self.interfaces[iface].ip_address or ""
-        return ""
-
-    @property
-    def wifi_interface(self) -> Optional[Interface]:
-        """Get the active wireless interface."""
-        # is it worth using cached_property?
-        iface_names = ["wlan0", "wlan1", "eth0.3975", "eth1.3975"]
-        for iface in iface_names:
-            if iface not in self.interfaces or not self.interfaces[iface].ip_address:
-                continue
-            return self.interfaces[iface]
-        else:
-            logger.warning("{}: failed to identify wireless interface", self.node_name)
-            return None
-
-    @property
-    def wifi_ip_address(self) -> str:
-        return getattr(self.wifi_interface, "ip_address", "")
-
-    @property
-    def wifi_mac_address(self) -> str:
-        return getattr(self.wifi_interface, "mac_address", "").replace(":", "").lower()
-
-    @property
-    def band(self) -> str:
-        if self.status != "on":
-            return ""
-        if self.board_id in aredn.NINE_HUNDRED_MHZ_BOARDS:
-            return "900MHz"
-        elif self.channel in aredn.TWO_GHZ_CHANNELS:
-            return "2GHz"
-        elif self.channel in aredn.THREE_GHZ_CHANNELS:
-            return "3GHZ"
-        elif self.channel in aredn.FIVE_GHZ_CHANNELS:
-            return "5GHz"
-        else:
-            return "Unknown"
-
-    def __str__(self):
-        return f"{self.node_name} ({self.wifi_ip_address})"
-
-
->>>>>>> 7f825726
 @attr.s(slots=True, auto_attribs=True)
 class LinkInfo:
     """OLSR link information measuring the cost between nodes."""
@@ -362,93 +229,6 @@
         return f"{self.source} -> {self.destination} ({self.cost})"
 
 
-<<<<<<< HEAD
-=======
-def _load_node_data(json_data: Dict[str, Any]) -> SystemInfo:
-    """Convert data from `sysinfo.json` into a dataclass.
-
-    Any exceptions due to parsing errors are passed to the caller.
-    Extra/unknown fields in the source data are ignored.
-
-    Args:
-        json_data: Python dictionary loaded from the JSON data.
-
-    Returns:
-        Data class with information about the node.
-
-    """
-
-    interfaces = [
-        Interface.from_json(iface_data) for iface_data in json_data["interfaces"]
-    ]
-
-    # create a dictionary with all the parameters due to the number
-    # and variance between API versions
-    data = {
-        "node_name": json_data["node"],
-        "api_version": json_data["api_version"],
-        "grid_square": json_data["grid_square"],
-        "latitude": float(json_data["lat"]) if json_data["lat"] else None,
-        "longitude": float(json_data["lon"]) if json_data["lon"] else None,
-        "interfaces": {iface.name: iface for iface in interfaces},
-        "services": [
-            Service.from_json(service_data)
-            for service_data in json_data.get("services_local", [])
-        ],
-        "services_json": json_data.get("services_local", []),
-        "source_json": json_data,
-    }
-
-    # generally newer versions add data in nested dictionaries
-    # sometimes that data was present at the root level in older versions
-
-    if "sysinfo" in json_data:
-        data["up_time"] = json_data["sysinfo"]["uptime"]
-        data["load_averages"] = [float(load) for load in json_data["sysinfo"]["loads"]]
-
-    if "meshrf" in json_data:
-        meshrf = json_data["meshrf"]
-        data["status"] = meshrf.get("status", "on")
-        #
-        data["ssid"] = meshrf.get("ssid", "")
-        data["channel"] = meshrf.get("channel", "")
-        data["channel_bandwidth"] = meshrf.get("chanbw", "")
-        data["frequency"] = meshrf.get("freq", "")
-    else:
-        data["ssid"] = json_data["ssid"]
-        data["channel"] = json_data["channel"]
-        data["channel_bandwidth"] = json_data["chanbw"]
-        data["status"] = "on"
-
-    if "node_details" in json_data:
-        details = json_data["node_details"]
-        data["description"] = html.unescape(details.get("description", ""))
-        data["firmware_version"] = details["firmware_version"]
-        data["firmware_manufacturer"] = details["firmware_mfg"]
-        data["model"] = details["model"]
-        data["board_id"] = details["model"]
-    else:
-        data["firmware_version"] = json_data["firmware_version"]
-        data["firmware_manufacturer"] = json_data["firmware_mfg"]
-        data["model"] = json_data["model"]
-        data["board_id"] = json_data["model"]
-
-    if "tunnels" in json_data:
-        tunnels = json_data["tunnels"]
-        data["active_tunnel_count"] = int(tunnels["active_tunnel_count"])
-        data["tunnel_installed"] = tunnels["tunnel_installed"]
-    else:
-        data["active_tunnel_count"] = int(json_data["active_tunnel_count"])
-        # "tunnel_installed" is a string in API 1.0
-        if isinstance(json_data["tunnel_installed"], bool):
-            data["tunnel_installed"] = json_data["tunnel_installed"]
-        else:
-            data["tunnel_installed"] = json_data["tunnel_installed"].lower() == "true"
-
-    return SystemInfo(**data)
-
-
->>>>>>> 7f825726
 async def _query_olsr(host_name: str, port: int = 2004) -> AsyncIterator[str]:
     """Asynchronously yield lines from OLSR routing daemon.
 
